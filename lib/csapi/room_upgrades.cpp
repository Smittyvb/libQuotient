--- conflicted
+++ resolved
@@ -14,7 +14,7 @@
 
 class UpgradeRoomJob::Private
 {
-    public:
+public:
     QString replacementRoom;
 };
 
@@ -22,8 +22,8 @@
 
 UpgradeRoomJob::UpgradeRoomJob(const QString& roomId, const QString& newVersion)
     : BaseJob(HttpVerb::Post, UpgradeRoomJobName,
-              basePath % "/rooms/" % roomId % "/upgrade"),
-      d(new Private)
+              basePath % "/rooms/" % roomId % "/upgrade")
+    , d(new Private)
 {
     QJsonObject _data;
     addParam<>(_data, QStringLiteral("new_version"), newVersion);
@@ -41,13 +41,9 @@
 {
     auto json = data.object();
     if (!json.contains("replacement_room"_ls))
-<<<<<<< HEAD
-        return { JsonParseError,
+        return { IncorrectResponse,
                  "The key 'replacement_room' not found in the response" };
-=======
-        return { IncorrectResponse,
-            "The key 'replacement_room' not found in the response" };
->>>>>>> 93f0c8fe
     fromJson(json.value("replacement_room"_ls), d->replacementRoom);
+
     return Success;
 }